--- conflicted
+++ resolved
@@ -79,13 +79,8 @@
 
 	nonConflictsPtr, conflictsPtr := g.resolveConflicts(cl)
 	if conflictsPtr != nil {
-<<<<<<< HEAD
-		warnConflictsPersist(*conflictsPtr)
-		return fmt.Errorf("conflicts have prevented a push")
-=======
 		warnConflictsPersist(g.log, *conflictsPtr)
-		return
->>>>>>> b8652fe6
+		return fmt.Errorf("conflicts have prevented a push operation")
 	}
 
 	nonConflicts := *nonConflictsPtr
