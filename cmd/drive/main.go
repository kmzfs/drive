// Copyright 2013 Google Inc. All Rights Reserved.
//
// Licensed under the Apache License, Version 2.0 (the "License");
// you may not use this file except in compliance with the License.
// You may obtain a copy of the License at
//
//      http://www.apache.org/licenses/LICENSE-2.0
//
// Unless required by applicable law or agreed to in writing, software
// distributed under the License is distributed on an "AS IS" BASIS,
// WITHOUT WARRANTIES OR CONDITIONS OF ANY KIND, either express or implied.
// See the License for the specific language governing permissions and
// limitations under the License.

// Package contains the main entry point of gd.
package main

import (
	"flag"
	"fmt"
	"os"
	"os/signal"
	"path/filepath"
	"runtime"
	"strconv"
	"strings"

<<<<<<< HEAD
	"github.com/odeke-em/command" // branch -- track-visited
=======
	"github.com/odeke-em/command"
>>>>>>> b888bb77
	"github.com/odeke-em/drive/config"
	"github.com/odeke-em/drive/gen"
	"github.com/odeke-em/drive/src"
)

var context *config.Context
var DefaultMaxProcs = runtime.NumCPU()

func bindCommandWithAliases(key, description string, cmd command.Cmd, requiredFlags []string) {
	command.On(key, description, cmd, requiredFlags)
	aliases, ok := drive.Aliases[key]
	if ok {
		for _, alias := range aliases {
			command.On(alias, description, cmd, requiredFlags)
		}
	}
}

func main() {
	maxProcs, err := strconv.ParseInt(os.Getenv("GOMAXPROCS"), 10, 0)
	if err != nil || maxProcs < 1 {
		maxProcs = int64(DefaultMaxProcs)
	}
	runtime.GOMAXPROCS(int(maxProcs))

	bindCommandWithAliases(drive.AboutKey, drive.DescAbout, &aboutCmd{}, []string{})
	bindCommandWithAliases(drive.CopyKey, drive.DescCopy, &copyCmd{}, []string{})
	bindCommandWithAliases(drive.DiffKey, drive.DescDiff, &diffCmd{}, []string{})
	bindCommandWithAliases(drive.EmptyTrashKey, drive.DescEmptyTrash, &emptyTrashCmd{}, []string{})
	bindCommandWithAliases(drive.FeaturesKey, drive.DescFeatures, &featuresCmd{}, []string{})
	bindCommandWithAliases(drive.InitKey, drive.DescInit, &initCmd{}, []string{})
	bindCommandWithAliases(drive.HelpKey, drive.DescHelp, &helpCmd{}, []string{})

	bindCommandWithAliases(drive.ListKey, drive.DescList, &listCmd{}, []string{})
	bindCommandWithAliases(drive.MoveKey, drive.DescMove, &moveCmd{}, []string{})
	bindCommandWithAliases(drive.PullKey, drive.DescPull, &pullCmd{}, []string{})
	bindCommandWithAliases(drive.PushKey, drive.DescPush, &pushCmd{}, []string{})
	bindCommandWithAliases(drive.PubKey, drive.DescPublish, &publishCmd{}, []string{})
	bindCommandWithAliases(drive.RenameKey, drive.DescRename, &renameCmd{}, []string{})
	bindCommandWithAliases(drive.QuotaKey, drive.DescQuota, &quotaCmd{}, []string{})
	bindCommandWithAliases(drive.ShareKey, drive.DescShare, &shareCmd{}, []string{})
	bindCommandWithAliases(drive.StatKey, drive.DescStat, &statCmd{}, []string{})
	bindCommandWithAliases(drive.Md5sumKey, drive.DescMd5sum, &md5SumCmd{}, []string{})
	bindCommandWithAliases(drive.UnshareKey, drive.DescUnshare, &unshareCmd{}, []string{})
	bindCommandWithAliases(drive.TouchKey, drive.DescTouch, &touchCmd{}, []string{})
	bindCommandWithAliases(drive.TrashKey, drive.DescTrash, &trashCmd{}, []string{})
	bindCommandWithAliases(drive.UntrashKey, drive.DescUntrash, &untrashCmd{}, []string{})
	bindCommandWithAliases(drive.DeleteKey, drive.DescDelete, &deleteCmd{}, []string{})
	bindCommandWithAliases(drive.UnpubKey, drive.DescUnpublish, &unpublishCmd{}, []string{})
	bindCommandWithAliases(drive.VersionKey, drive.Version, &versionCmd{}, []string{})
<<<<<<< HEAD
=======
	bindCommandWithAliases(drive.NewKey, drive.DescNew, &newCmd{}, []string{})
	bindCommandWithAliases(drive.IndexKey, drive.DescIndex, &indexCmd{}, []string{})
>>>>>>> b888bb77

	command.DefineHelp(&helpCmd{})
	command.ParseAndRun()
}

type helpCmd struct {
	args []string
}

func (cmd *helpCmd) Flags(fs *flag.FlagSet) *flag.FlagSet {
	return fs
}

<<<<<<< HEAD
func (cmd *helpCmd) Run(args []string, definedFlags map[string]*flag.Flag) {
=======
func (cmd *helpCmd) Run(args []string) {
>>>>>>> b888bb77
	drive.ShowDescriptions(args...)
	exitWithError(nil)
}

type featuresCmd struct{}

func (cmd *featuresCmd) Flags(fs *flag.FlagSet) *flag.FlagSet {
	return fs
}

func (cmd *featuresCmd) Run(args []string, definedFlags map[string]*flag.Flag) {
	context, path := discoverContext(args)

	opts, _ := drive.ResourceConfigurationToOptions(path)
	// TODO: Log resource config errors if being verbose
	if opts == nil {
		opts = &drive.Options{}
	}

	opts.Path = path

	exitWithError(drive.New(context, opts).About(drive.AboutFeatures))
}

type versionCmd struct{}

func (cmd *versionCmd) Flags(fs *flag.FlagSet) *flag.FlagSet {
	return fs
}

func (cmd *versionCmd) Run(args []string, definedFlags map[string]*flag.Flag) {
	fmt.Printf("drive version: %s\n%s\n", drive.Version, generated.PkgInfo)
	exitWithError(nil)
}

type initCmd struct{}

func (cmd *initCmd) Flags(fs *flag.FlagSet) *flag.FlagSet {
	return fs
}

func (cmd *initCmd) Run(args []string, definedFlags map[string]*flag.Flag) {
	exitWithError(drive.New(initContext(args), nil).Init())
}

type quotaCmd struct{}

func (cmd *quotaCmd) Flags(fs *flag.FlagSet) *flag.FlagSet {
	return fs
}

func (cmd *quotaCmd) Run(args []string, definedFlags map[string]*flag.Flag) {
	context, path := discoverContext(args)

	opts, _ := drive.ResourceConfigurationToOptions(path)
	// TODO: Log resource config errors if being verbose
	if opts == nil {
		opts = &drive.Options{}
	}

	opts.Path = path

	exitWithError(drive.New(context, opts).About(drive.AboutQuota))
}

type listCmd struct {
<<<<<<< HEAD
	byId        *bool
	hidden      *bool
	pageCount   *int
	recursive   *bool
	files       *bool
	directories *bool
	depth       *int
	pageSize    *int64
	longFmt     *bool
	noPrompt    *bool
	shared      *bool
	inTrash     *bool
	version     *bool
	matches     *bool
	owners      *bool
	quiet       *bool
	set         map[interface{}]bool
}

func (cmd *listCmd) Flags(fs *flag.FlagSet) *flag.FlagSet {
	// fmt.Println("fs", fs)

	cmd.depth = fs.Int(drive.DepthKey, 1, "maximum recursion depth")
	lp := fs.Lookup(drive.DepthKey)
	depthPtr := flag.Int(drive.DepthKey, 1, "maximum recursion depth")
	fmt.Println("lp", lp, lp.Value, lp.Name, depthPtr)
=======
	byId         *bool
	hidden       *bool
	pageCount    *int
	recursive    *bool
	files        *bool
	directories  *bool
	depth        *int
	pageSize     *int64
	longFmt      *bool
	noPrompt     *bool
	shared       *bool
	inTrash      *bool
	version      *bool
	matches      *bool
	owners       *bool
	quiet        *bool
	skipMimeKey  *string
	matchMimeKey *string
	exactTitle   *string
	matchOwner   *string
	exactOwner   *string
	notOwner     *string
	sort         *string
}

func (cmd *listCmd) Flags(fs *flag.FlagSet) *flag.FlagSet {
	cmd.depth = fs.Int(drive.DepthKey, 1, "maximum recursion depth")
>>>>>>> b888bb77
	cmd.hidden = fs.Bool(drive.HiddenKey, false, "list all paths even hidden ones")
	cmd.files = fs.Bool("f", false, "list only files")
	cmd.directories = fs.Bool("d", false, "list all directories")
	cmd.longFmt = fs.Bool("l", false, "long listing of contents")
	cmd.pageSize = fs.Int64("p", 100, "number of results per pagination")
	cmd.shared = fs.Bool("shared", false, "show files that are shared with me")
	cmd.inTrash = fs.Bool(drive.TrashedKey, false, "list content in the trash")
	cmd.version = fs.Bool("version", false, "show the number of times that the file has been modified on \n\t\tthe server even with changes not visible to the user")
	cmd.noPrompt = fs.Bool(drive.NoPromptKey, false, "shows no prompt before pagination")
	cmd.owners = fs.Bool("owners", false, "shows the owner names per file")
	cmd.recursive = fs.Bool("r", false, "recursively list subdirectories")
	cmd.sort = fs.String(drive.SortKey, "", drive.DescSort)
	cmd.matches = fs.Bool(drive.MatchesKey, false, "list by prefix")
	cmd.quiet = fs.Bool(drive.QuietKey, false, "if set, do not log anything but errors")
	cmd.skipMimeKey = fs.String(drive.CLIOptionSkipMime, "", drive.DescSkipMime)
	cmd.matchMimeKey = fs.String(drive.CLIOptionMatchMime, "", drive.DescMatchMime)
	cmd.exactTitle = fs.String(drive.CLIOptionExactTitle, "", drive.DescExactTitle)
	cmd.matchOwner = fs.String(drive.CLIOptionMatchOwner, "", drive.DescMatchOwner)
	cmd.exactOwner = fs.String(drive.CLIOptionExactOwner, "", drive.DescExactOwner)
	cmd.notOwner = fs.String(drive.CLIOptionNotOwner, "", drive.DescNotOwner)
	cmd.byId = fs.Bool(drive.CLIOptionId, false, "list by id instead of path")

	return fs
}

func (cmd *listCmd) Run(args []string, definedFlags map[string]*flag.Flag) {
	sources, context, path := preprocessArgsByToggle(args, (*cmd.byId || *cmd.matches))

	typeMask := 0
	if *cmd.directories {
		typeMask |= drive.Folder
	}
	if *cmd.shared {
		typeMask |= drive.Shared
	}
	if *cmd.owners {
		typeMask |= drive.Owners
	}
	if *cmd.version {
		typeMask |= drive.CurrentVersion
	}
	if *cmd.files {
		typeMask |= drive.NonFolder
	}
	if *cmd.inTrash {
		typeMask |= drive.InTrash
	}
	if !*cmd.longFmt {
		typeMask |= drive.Minimal
	}

<<<<<<< HEAD
	opts, _ := drive.ResourceConfigurationToOptions(path)
	// TODO: Log resource config errors if being verbose
	if opts == nil {
		opts = &drive.Options{}
=======
	depth := *cmd.depth
	if *cmd.recursive {
		depth = drive.InfiniteDepth
	}

	meta := map[string][]string{
		drive.SortKey:         drive.NonEmptyTrimmedStrings(*cmd.sort),
		drive.SkipMimeKeyKey:  drive.NonEmptyTrimmedStrings(strings.Split(*cmd.skipMimeKey, ",")...),
		drive.MatchMimeKeyKey: drive.NonEmptyTrimmedStrings(strings.Split(*cmd.matchMimeKey, ",")...),
		drive.ExactTitleKey:   drive.NonEmptyTrimmedStrings(strings.Split(*cmd.exactTitle, ",")...),
		drive.MatchOwnerKey:   drive.NonEmptyTrimmedStrings(strings.Split(*cmd.matchOwner, ",")...),
		drive.ExactOwnerKey:   drive.NonEmptyTrimmedStrings(strings.Split(*cmd.exactOwner, ",")...),
		drive.NotOwnerKey:     drive.NonEmptyTrimmedStrings(strings.Split(*cmd.notOwner, ",")...),
	}

	options := drive.Options{
		Depth:     depth,
		Hidden:    *cmd.hidden,
		InTrash:   *cmd.inTrash,
		PageSize:  *cmd.pageSize,
		Path:      path,
		NoPrompt:  *cmd.noPrompt,
		Recursive: *cmd.recursive,
		Sources:   sources,
		TypeMask:  typeMask,
		Quiet:     *cmd.quiet,
		Meta:      &meta,
>>>>>>> b888bb77
	}

	opts.Path = path
	if cmd.hidden != nil {
		opts.Hidden = *cmd.hidden
	}

	if cmd.depth != nil {
		opts.Depth = *cmd.depth
	}

	if cmd.inTrash != nil {
		opts.InTrash = *cmd.inTrash
	}

	if cmd.pageSize != nil {
		opts.PageSize = *cmd.pageSize
	}

	if cmd.noPrompt != nil {
		opts.NoPrompt = *cmd.noPrompt
	}

	if cmd.recursive != nil {
		opts.Recursive = *cmd.recursive
	}

	if cmd.quiet != nil {
		opts.Quiet = *cmd.quiet
	}

	opts.Sources = sources
	opts.TypeMask = typeMask

	if *cmd.shared {
		exitWithError(drive.New(context, opts).ListShared())
	} else if *cmd.matches {
		exitWithError(drive.New(context, opts).ListMatches())
	} else {
		exitWithError(drive.New(context, opts).List(*cmd.byId))
	}
}

type md5SumCmd struct {
	byId      *bool
	depth     *int
	hidden    *bool
	recursive *bool
	quiet     *bool
}

func (cmd *md5SumCmd) Flags(fs *flag.FlagSet) *flag.FlagSet {
	cmd.depth = fs.Int(drive.DepthKey, 1, "maximum recursion depth")
	cmd.hidden = fs.Bool(drive.HiddenKey, false, "discover hidden paths")
	cmd.recursive = fs.Bool("r", false, "recursively discover folders")
	cmd.quiet = fs.Bool(drive.QuietKey, false, "if set, do not log anything but errors")
	cmd.byId = fs.Bool(drive.CLIOptionId, false, "stat by id instead of path")
	return fs
}

func (cmd *md5SumCmd) Run(args []string) {
	sources, context, path := preprocessArgsByToggle(args, *cmd.byId)

	depth := *cmd.depth
	if *cmd.recursive {
		depth = drive.InfiniteDepth
	}

	opts := drive.Options{
		Hidden:    *cmd.hidden,
		Path:      path,
		Recursive: *cmd.recursive,
		Sources:   sources,
		Quiet:     *cmd.quiet,
		Depth:     depth,
		Md5sum:    true,
	}

	if *cmd.byId {
		exitWithError(drive.New(context, &opts).StatById())
	} else {
		exitWithError(drive.New(context, &opts).Stat())
	}
}

type statCmd struct {
	byId      *bool
	depth     *int
	hidden    *bool
	recursive *bool
	quiet     *bool
	md5sum    *bool
}

func (cmd *statCmd) Flags(fs *flag.FlagSet) *flag.FlagSet {
	cmd.depth = fs.Int(drive.DepthKey, 1, "maximum recursion depth")
	cmd.hidden = fs.Bool(drive.HiddenKey, false, "discover hidden paths")
	cmd.recursive = fs.Bool("r", false, "recursively discover folders")
	cmd.quiet = fs.Bool(drive.QuietKey, false, "if set, do not log anything but errors")
	cmd.byId = fs.Bool(drive.CLIOptionId, false, "stat by id instead of path")
	cmd.md5sum = fs.Bool(drive.Md5sumKey, false, "produce output compatible with md5sum(1)")
	return fs
}

func (cmd *statCmd) Run(args []string, definedFlags map[string]*flag.Flag) {
	sources, context, path := preprocessArgsByToggle(args, *cmd.byId)

	depth := *cmd.depth
	if *cmd.recursive {
		depth = drive.InfiniteDepth
	}

	opts := drive.Options{
		Hidden:    *cmd.hidden,
		Path:      path,
		Recursive: *cmd.recursive,
		Sources:   sources,
		Quiet:     *cmd.quiet,
		Depth:     depth,
		Md5sum:    *cmd.md5sum,
	}

	if *cmd.byId {
		exitWithError(drive.New(context, &opts).StatById())
	} else {
		exitWithError(drive.New(context, &opts).Stat())
	}
}

type indexCmd struct {
	byId              *bool
	ignoreConflict    *bool
	recursive         *bool
	noPrompt          *bool
	hidden            *bool
	force             *bool
	ignoreNameClashes *bool
	quiet             *bool
	excludeOps        *string
	skipMimeKey       *string
	ignoreChecksum    *bool
	noClobber         *bool
	prune             *bool
	allOps            *bool
	matches           *bool
}

func (cmd *indexCmd) Flags(fs *flag.FlagSet) *flag.FlagSet {
	cmd.byId = fs.Bool(drive.CLIOptionId, false, "fetch by id instead of path")
	cmd.ignoreConflict = fs.Bool(drive.CLIOptionIgnoreConflict, true, drive.DescIgnoreConflict)
	cmd.recursive = fs.Bool("r", true, "fetch recursively for children")
	cmd.noPrompt = fs.Bool(drive.NoPromptKey, false, "shows no prompt before applying the fetch action")
	cmd.hidden = fs.Bool(drive.HiddenKey, true, "allows fetching of hidden paths")
	cmd.force = fs.Bool(drive.ForceKey, false, "forces a fetch even if no changes present")
	cmd.ignoreNameClashes = fs.Bool(drive.CLIOptionIgnoreNameClashes, true, drive.DescIgnoreNameClashes)
	cmd.quiet = fs.Bool(drive.QuietKey, false, "if set, do not log anything but errors")
	cmd.excludeOps = fs.String(drive.CLIOptionExcludeOperations, "", drive.DescExcludeOps)
	cmd.skipMimeKey = fs.String(drive.CLIOptionSkipMime, "", drive.DescSkipMime)
	cmd.ignoreChecksum = fs.Bool(drive.CLIOptionIgnoreChecksum, true, drive.DescIgnoreChecksum)
	cmd.noClobber = fs.Bool(drive.CLIOptionNoClobber, false, "prevents overwriting of old content")
	cmd.prune = fs.Bool(drive.CLIOptionPruneIndices, false, drive.DescPruneIndices)
	cmd.allOps = fs.Bool(drive.CLIOptionAllIndexOperations, false, drive.DescAllIndexOperations)
	cmd.matches = fs.Bool(drive.MatchesKey, false, "search by prefix")

	return fs
}

type errorer func() error

func (cmd *indexCmd) Run(args []string) {
	byId := *cmd.byId
	byMatches := *cmd.matches
	sources, context, path := preprocessArgsByToggle(args, byMatches || byId)

	options := &drive.Options{
		Sources:           sources,
		Hidden:            *cmd.hidden,
		IgnoreChecksum:    *cmd.ignoreChecksum,
		IgnoreConflict:    *cmd.ignoreConflict,
		NoPrompt:          *cmd.noPrompt,
		NoClobber:         *cmd.noClobber,
		Path:              path,
		Recursive:         *cmd.recursive,
		Quiet:             *cmd.quiet,
		Force:             *cmd.force,
		IgnoreNameClashes: *cmd.ignoreNameClashes,
	}

	dr := drive.New(context, options)

	fetchFn := dr.Fetch
	if byId {
		fetchFn = dr.FetchById
	} else if *cmd.matches {
		fetchFn = dr.FetchMatches
	}

	scheduling := []errorer{}
	if *cmd.allOps {
		scheduling = append(scheduling, dr.Prune, fetchFn)
	} else if *cmd.prune {
		scheduling = append(scheduling, dr.Prune)
	} else {
		scheduling = append(scheduling, fetchFn)
	}

	for _, fn := range scheduling {
		exitWithError(fn())
	}
}

type pullCmd struct {
	byId              *bool
	exportsDir        *string
	export            *string
	excludeOps        *string
	force             *bool
	hidden            *bool
	matches           *bool
	noPrompt          *bool
	noClobber         *bool
	recursive         *bool
	ignoreChecksum    *bool
	ignoreConflict    *bool
	piped             *bool
	quiet             *bool
	ignoreNameClashes *bool
	skipMimeKey       *string
	explicitlyExport  *bool
}

func (cmd *pullCmd) Flags(fs *flag.FlagSet) *flag.FlagSet {
	cmd.noClobber = fs.Bool(drive.CLIOptionNoClobber, false, "prevents overwriting of old content")
	cmd.export = fs.String(
		"export", "", "comma separated list of formats to export your docs + sheets files")
	cmd.recursive = fs.Bool("r", true, "performs the pull action recursively")
	cmd.noPrompt = fs.Bool(drive.NoPromptKey, false, "shows no prompt before applying the pull action")
	cmd.hidden = fs.Bool(drive.HiddenKey, false, "allows pulling of hidden paths")
	cmd.force = fs.Bool(drive.ForceKey, false, "forces a pull even if no changes present")
	cmd.ignoreChecksum = fs.Bool(drive.CLIOptionIgnoreChecksum, true, drive.DescIgnoreChecksum)
	cmd.ignoreConflict = fs.Bool(drive.CLIOptionIgnoreConflict, false, drive.DescIgnoreConflict)
	cmd.ignoreNameClashes = fs.Bool(drive.CLIOptionIgnoreNameClashes, false, drive.DescIgnoreNameClashes)
	cmd.exportsDir = fs.String("export-dir", "", "directory to place exports")
	cmd.matches = fs.Bool(drive.MatchesKey, false, "search by prefix")
	cmd.piped = fs.Bool("piped", false, "if true, read content from stdin")
	cmd.quiet = fs.Bool(drive.QuietKey, false, "if set, do not log anything but errors")
	cmd.excludeOps = fs.String(drive.CLIOptionExcludeOperations, "", drive.DescExcludeOps)
	cmd.byId = fs.Bool(drive.CLIOptionId, false, "pull by id instead of path")
	cmd.skipMimeKey = fs.String(drive.CLIOptionSkipMime, "", drive.DescSkipMime)
	cmd.explicitlyExport = fs.Bool(drive.CLIOptionExplicitlyExport, false, drive.DescExplicitylPullExports)

	return fs
}

func (cmd *pullCmd) Run(args []string, definedFlags map[string]*flag.Flag) {
	sources, context, path := preprocessArgsByToggle(args, (*cmd.byId || *cmd.matches))

	excludes := drive.NonEmptyTrimmedStrings(strings.Split(*cmd.excludeOps, ",")...)
	excludeCrudMask := drive.CrudAtoi(excludes...)
	if excludeCrudMask == drive.AllCrudOperations {
		exitWithError(fmt.Errorf("all CRUD operations forbidden"))
	}

	meta := map[string][]string{
		drive.SkipMimeKeyKey: drive.NonEmptyTrimmedStrings(strings.Split(*cmd.skipMimeKey, ",")...),
	}

	// Filter out empty strings.
	exports := drive.NonEmptyTrimmedStrings(strings.Split(*cmd.export, ",")...)

	options := &drive.Options{
		Exports:           uniqOrderedStr(exports),
		ExportsDir:        strings.Trim(*cmd.exportsDir, " "),
		Force:             *cmd.force,
		Hidden:            *cmd.hidden,
		IgnoreChecksum:    *cmd.ignoreChecksum,
		IgnoreConflict:    *cmd.ignoreConflict,
		NoPrompt:          *cmd.noPrompt,
		NoClobber:         *cmd.noClobber,
		Path:              path,
		Recursive:         *cmd.recursive,
		Sources:           sources,
		Piped:             *cmd.piped,
		Quiet:             *cmd.quiet,
		IgnoreNameClashes: *cmd.ignoreNameClashes,
		ExcludeCrudMask:   excludeCrudMask,
		ExplicitlyExport:  *cmd.explicitlyExport,
		Meta:              &meta,
	}

	if *cmd.matches {
		exitWithError(drive.New(context, options).PullMatches())
	} else if *cmd.piped {
		exitWithError(drive.New(context, options).PullPiped(*cmd.byId))
	} else {
		exitWithError(drive.New(context, options).Pull(*cmd.byId))
	}
}

type pushCmd struct {
	noClobber   *bool
	hidden      *bool
	force       *bool
	noPrompt    *bool
	recursive   *bool
	piped       *bool
	mountedPush *bool
	// convert when set tells Google drive to convert the document into
	// its appropriate Google Docs format
	convert *bool
	// ocr when set indicates that Optical Character Recognition should be
	// attempted on .[gif, jpg, pdf, png] uploads
	ocr               *bool
	ignoreChecksum    *bool
	ignoreConflict    *bool
	ignoreNameClashes *bool
	quiet             *bool
	coercedMimeKey    *string
	excludeOps        *string
	skipMimeKey       *string
}

func (cmd *pushCmd) Flags(fs *flag.FlagSet) *flag.FlagSet {
	cmd.noClobber = fs.Bool(drive.CLIOptionNoClobber, false, "allows overwriting of old content")
	cmd.hidden = fs.Bool(drive.HiddenKey, false, "allows pushing of hidden paths")
	cmd.recursive = fs.Bool("r", true, "performs the push action recursively")
	cmd.noPrompt = fs.Bool(drive.NoPromptKey, false, "shows no prompt before applying the push action")
	cmd.force = fs.Bool(drive.ForceKey, false, "forces a push even if no changes present")
	cmd.mountedPush = fs.Bool("m", false, "allows pushing of mounted paths")
	cmd.convert = fs.Bool("convert", false, "toggles conversion of the file to its appropriate Google Doc format")
	cmd.ocr = fs.Bool("ocr", false, "if true, attempt OCR on gif, jpg, pdf and png uploads")
	cmd.piped = fs.Bool("piped", false, "if true, read content from stdin")
	cmd.ignoreChecksum = fs.Bool(drive.CLIOptionIgnoreChecksum, true, drive.DescIgnoreChecksum)
	cmd.ignoreConflict = fs.Bool(drive.CLIOptionIgnoreConflict, false, drive.DescIgnoreConflict)
	cmd.quiet = fs.Bool(drive.QuietKey, false, "if set, do not log anything but errors")
	cmd.coercedMimeKey = fs.String(drive.CoercedMimeKeyKey, "", "the mimeType you are trying to coerce this file to be")
	cmd.ignoreNameClashes = fs.Bool(drive.CLIOptionIgnoreNameClashes, false, drive.DescIgnoreNameClashes)
	cmd.excludeOps = fs.String(drive.CLIOptionExcludeOperations, "", drive.DescExcludeOps)
	cmd.skipMimeKey = fs.String(drive.CLIOptionSkipMime, "", drive.DescSkipMime)
	return fs
}

func (cmd *pushCmd) Run(args []string, definedFlags map[string]*flag.Flag) {
	if *cmd.mountedPush {
		cmd.pushMounted(args)
	} else {
		sources, context, path := preprocessArgs(args)

		options := cmd.createPushOptions()
		options.Path = path
		options.Sources = sources

		if *cmd.piped {
			exitWithError(drive.New(context, options).PushPiped())
		} else {
			exitWithError(drive.New(context, options).Push())
		}
	}
}

type touchCmd struct {
	byId      *bool
	hidden    *bool
	recursive *bool
	matches   *bool
	quiet     *bool
}

func (cmd *touchCmd) Flags(fs *flag.FlagSet) *flag.FlagSet {
	cmd.hidden = fs.Bool(drive.HiddenKey, false, "allows pushing of hidden paths")
	cmd.recursive = fs.Bool("r", false, "toggles recursive touching")
	cmd.matches = fs.Bool(drive.MatchesKey, false, "search by prefix and touch")
	cmd.quiet = fs.Bool(drive.QuietKey, false, "if set, do not log anything but errors")
	cmd.byId = fs.Bool(drive.CLIOptionId, false, "share by id instead of path")
	return fs
}

func (cmd *touchCmd) Run(args []string, definedFlags map[string]*flag.Flag) {
	sources, context, path := preprocessArgsByToggle(args, *cmd.matches || *cmd.byId)

	opts := drive.Options{
		Hidden:    *cmd.hidden,
		Path:      path,
		Recursive: *cmd.recursive,
		Sources:   sources,
		Quiet:     *cmd.quiet,
	}

	if *cmd.matches {
		exitWithError(drive.New(context, &opts).TouchByMatch())
	} else {
		exitWithError(drive.New(context, &opts).Touch(*cmd.byId))
	}
}

func (cmd *pushCmd) createPushOptions() *drive.Options {
	mask := drive.OptNone
	if *cmd.convert {
		mask |= drive.OptConvert
	}
	if *cmd.ocr {
		mask |= drive.OptOCR
	}

	meta := map[string][]string{
		drive.CoercedMimeKeyKey: drive.NonEmptyTrimmedStrings(*cmd.coercedMimeKey),
		drive.SkipMimeKeyKey:    drive.NonEmptyTrimmedStrings(strings.Split(*cmd.skipMimeKey, ",")...),
	}

	excludes := drive.NonEmptyTrimmedStrings(strings.Split(*cmd.excludeOps, ",")...)
	excludeCrudMask := drive.CrudAtoi(excludes...)
	if excludeCrudMask == drive.AllCrudOperations {
		exitWithError(fmt.Errorf("all CRUD operations forbidden yet asking to push"))
	}

	return &drive.Options{
		Force:             *cmd.force,
		Hidden:            *cmd.hidden,
		IgnoreChecksum:    *cmd.ignoreChecksum,
		IgnoreConflict:    *cmd.ignoreConflict,
		NoClobber:         *cmd.noClobber,
		NoPrompt:          *cmd.noPrompt,
		Recursive:         *cmd.recursive,
		Piped:             *cmd.piped,
		Quiet:             *cmd.quiet,
		Meta:              &meta,
		TypeMask:          mask,
		ExcludeCrudMask:   excludeCrudMask,
		IgnoreNameClashes: *cmd.ignoreNameClashes,
	}
}

func (cmd *pushCmd) pushMounted(args []string) {
	argc := len(args)

	var contextArgs, rest, sources []string

	if !*cmd.mountedPush {
		contextArgs = args
	} else {
		// Expectation is that at least one path has to be passed in
		if argc < 2 {
			cwd, cerr := os.Getwd()
			if cerr != nil {
				contextArgs = []string{cwd}
			}
			rest = args
		} else {
			rest = args[:argc-1]
			contextArgs = args[argc-1:]
		}
	}

	rest = drive.NonEmptyStrings(rest...)
	context, path := discoverContext(contextArgs)
	contextAbsPath, err := filepath.Abs(path)
	exitWithError(err)

	if path == "." {
		path = ""
	}

	mount, auxSrcs := config.MountPoints(path, contextAbsPath, rest, *cmd.hidden)

	root := context.AbsPathOf("")

	sources, err = relativePathsOpt(root, auxSrcs, true)
	exitWithError(err)

	options := cmd.createPushOptions()
	options.Mount = mount
	options.Sources = sources

	exitWithError(drive.New(context, options).Push())
}

type aboutCmd struct {
	features *bool
	quota    *bool
	filesize *bool
	quiet    *bool
}

func (cmd *aboutCmd) Flags(fs *flag.FlagSet) *flag.FlagSet {
	cmd.features = fs.Bool("features", false, "gives information on features present on this drive")
	cmd.quota = fs.Bool("quota", false, "prints out quota information for this drive")
	cmd.filesize = fs.Bool("filesize", false, "prints out information about file sizes e.g the max upload size for a specific file size")
	cmd.quiet = fs.Bool(drive.QuietKey, false, "if set, do not log anything but errors")
	return fs
}

func (cmd *aboutCmd) Run(args []string, definedFlags map[string]*flag.Flag) {
	_, context, _ := preprocessArgs(args)

	mask := drive.AboutNone
	if *cmd.features {
		mask |= drive.AboutFeatures
	}
	if *cmd.quota {
		mask |= drive.AboutQuota
	}
	if *cmd.filesize {
		mask |= drive.AboutFileSizes
	}
	exitWithError(drive.New(context, &drive.Options{
		Quiet: *cmd.quiet,
	}).About(mask))
}

type diffCmd struct {
	hidden            *bool
	ignoreConflict    *bool
	ignoreChecksum    *bool
	ignoreNameClashes *bool
	quiet             *bool
}

func (cmd *diffCmd) Flags(fs *flag.FlagSet) *flag.FlagSet {
	cmd.hidden = fs.Bool(drive.HiddenKey, false, "allows pulling of hidden paths")
	cmd.ignoreChecksum = fs.Bool(drive.CLIOptionIgnoreChecksum, true, drive.DescIgnoreChecksum)
	cmd.ignoreConflict = fs.Bool(drive.CLIOptionIgnoreConflict, false, drive.DescIgnoreConflict)
	cmd.ignoreNameClashes = fs.Bool(drive.CLIOptionIgnoreNameClashes, false, drive.DescIgnoreNameClashes)
	cmd.quiet = fs.Bool(drive.QuietKey, false, "if set, do not log anything but errors")
	return fs
}

func (cmd *diffCmd) Run(args []string, definedFlags map[string]*flag.Flag) {
	sources, context, path := preprocessArgs(args)
	exitWithError(drive.New(context, &drive.Options{
		Recursive:         true,
		Path:              path,
		Hidden:            *cmd.hidden,
		Sources:           sources,
		IgnoreChecksum:    *cmd.ignoreChecksum,
		IgnoreNameClashes: *cmd.ignoreNameClashes,
		IgnoreConflict:    *cmd.ignoreConflict,
		Quiet:             *cmd.quiet,
	}).Diff())
}

type publishCmd struct {
	hidden *bool
	quiet  *bool
	byId   *bool
}

type unpublishCmd struct {
	hidden *bool
	quiet  *bool
	byId   *bool
}

func (cmd *unpublishCmd) Flags(fs *flag.FlagSet) *flag.FlagSet {
	cmd.hidden = fs.Bool(drive.HiddenKey, false, "allows pulling of hidden paths")
	cmd.quiet = fs.Bool(drive.QuietKey, false, "if set, do not log anything but errors")
	cmd.byId = fs.Bool(drive.CLIOptionId, false, "unpublish by id instead of path")
	return fs
}

func (cmd *unpublishCmd) Run(args []string, definedFlags map[string]*flag.Flag) {
	sources, context, path := preprocessArgsByToggle(args, *cmd.byId)
	exitWithError(drive.New(context, &drive.Options{
		Path:    path,
		Sources: sources,
		Quiet:   *cmd.quiet,
	}).Unpublish(*cmd.byId))
}

type emptyTrashCmd struct {
	noPrompt *bool
	quiet    *bool
}

func (cmd *emptyTrashCmd) Flags(fs *flag.FlagSet) *flag.FlagSet {
	cmd.noPrompt = fs.Bool(drive.NoPromptKey, false, "shows no prompt before emptying the trash")
	cmd.quiet = fs.Bool(drive.QuietKey, false, "if set, do not log anything but errors")
	return fs
}

func (cmd *emptyTrashCmd) Run(args []string, definedFlags map[string]*flag.Flag) {
	_, context, _ := preprocessArgs(args)
	exitWithError(drive.New(context, &drive.Options{
		NoPrompt: *cmd.noPrompt,
		Quiet:    *cmd.quiet,
	}).EmptyTrash())
}

type deleteCmd struct {
	hidden  *bool
	matches *bool
	quiet   *bool
	byId    *bool
}

func (cmd *deleteCmd) Flags(fs *flag.FlagSet) *flag.FlagSet {
	cmd.hidden = fs.Bool(drive.HiddenKey, false, "allows trashing hidden paths")
	cmd.matches = fs.Bool(drive.MatchesKey, false, "search by prefix and delete")
	cmd.quiet = fs.Bool(drive.QuietKey, false, "if set, do not log anything but errors")
	cmd.byId = fs.Bool(drive.CLIOptionId, false, "delete by id instead of path")
	return fs
}

func (cmd *deleteCmd) Run(args []string, definedFlags map[string]*flag.Flag) {
	sources, context, path := preprocessArgsByToggle(args, *cmd.matches || *cmd.byId)

	opts := drive.Options{
		Path:    path,
		Sources: sources,
		Quiet:   *cmd.quiet,
	}

	if !*cmd.matches {
		exitWithError(drive.New(context, &opts).Delete(*cmd.byId))
	} else {
		exitWithError(drive.New(context, &opts).DeleteByMatch())
	}
}

type trashCmd struct {
	hidden  *bool
	matches *bool
	quiet   *bool
	byId    *bool
}

func (cmd *trashCmd) Flags(fs *flag.FlagSet) *flag.FlagSet {
	cmd.hidden = fs.Bool(drive.HiddenKey, false, "allows trashing hidden paths")
	cmd.matches = fs.Bool(drive.MatchesKey, false, "search by prefix and trash")
	cmd.quiet = fs.Bool(drive.QuietKey, false, "if set, do not log anything but errors")
	cmd.byId = fs.Bool(drive.CLIOptionId, false, "trash by id instead of path")
	return fs
}

func (cmd *trashCmd) Run(args []string, definedFlags map[string]*flag.Flag) {
	sources, context, path := preprocessArgsByToggle(args, *cmd.matches || *cmd.byId)
	opts := drive.Options{
		Path:    path,
		Sources: sources,
		Quiet:   *cmd.quiet,
	}

	if !*cmd.matches {
		exitWithError(drive.New(context, &opts).Trash(*cmd.byId))
	} else {
		exitWithError(drive.New(context, &opts).TrashByMatch())
	}
}

type newCmd struct {
	folder  *bool
	mimeKey *string
}

func (cmd *newCmd) Flags(fs *flag.FlagSet) *flag.FlagSet {
	cmd.folder = fs.Bool("folder", false, "create a folder if set otherwise create a regular file")
	cmd.mimeKey = fs.String(drive.MimeKey, "", "coerce the file to this mimeType")
	return fs
}

func (cmd *newCmd) Run(args []string) {
	sources, context, path := preprocessArgs(args)
	opts := drive.Options{
		Path:    path,
		Sources: sources,
	}

	meta := map[string][]string{
		drive.MimeKey: drive.NonEmptyTrimmedStrings(strings.Split(*cmd.mimeKey, ",")...),
	}

	opts.Meta = &meta

	if *cmd.folder {
		exitWithError(drive.New(context, &opts).NewFolder())
	} else {
		exitWithError(drive.New(context, &opts).NewFile())
	}
}

type copyCmd struct {
	quiet     *bool
	recursive *bool
	byId      *bool
}

func (cmd *copyCmd) Flags(fs *flag.FlagSet) *flag.FlagSet {
	cmd.recursive = fs.Bool("r", false, "recursive copying")
	cmd.quiet = fs.Bool(drive.QuietKey, false, "if set, do not log anything but errors")
	cmd.byId = fs.Bool(drive.CLIOptionId, false, "copy by id instead of path")
	return fs
}

func (cmd *copyCmd) Run(args []string, definedFlags map[string]*flag.Flag) {
	if len(args) < 2 {
		args = append(args, ".")
	}

	end := len(args) - 1
	if end < 1 {
		exitWithError(fmt.Errorf("copy: expected more than one path"))
	}

	dest := args[end]

	sources, context, path := preprocessArgsByToggle(args, *cmd.byId)
	// Unshift by the end path
	sources = sources[:len(sources)-1]
	destRels, err := relativePaths(context.AbsPathOf(""), dest)
	exitWithError(err)

	dest = destRels[0]
	sources = append(sources, dest)

	exitWithError(drive.New(context, &drive.Options{
		Path:      path,
		Sources:   sources,
		Recursive: *cmd.recursive,
		Quiet:     *cmd.quiet,
	}).Copy(*cmd.byId))
}

type untrashCmd struct {
	hidden  *bool
	matches *bool
	quiet   *bool
	byId    *bool
}

func (cmd *untrashCmd) Flags(fs *flag.FlagSet) *flag.FlagSet {
	cmd.hidden = fs.Bool(drive.HiddenKey, false, "allows untrashing hidden paths")
	cmd.matches = fs.Bool(drive.MatchesKey, false, "search by prefix and untrash")
	cmd.quiet = fs.Bool(drive.QuietKey, false, "if set, do not log anything but errors")
	cmd.byId = fs.Bool(drive.CLIOptionId, false, "untrash by id instead of path")
	return fs
}

func (cmd *untrashCmd) Run(args []string, definedFlags map[string]*flag.Flag) {
	sources, context, path := preprocessArgsByToggle(args, *cmd.byId || *cmd.matches)

	opts := drive.Options{
		Path:    path,
		Sources: sources,
		Quiet:   *cmd.quiet,
	}

	if !*cmd.matches {
		exitWithError(drive.New(context, &opts).Untrash(*cmd.byId))
	} else {
		exitWithError(drive.New(context, &opts).UntrashByMatch())
	}
}

func (cmd *publishCmd) Flags(fs *flag.FlagSet) *flag.FlagSet {
	cmd.hidden = fs.Bool(drive.HiddenKey, false, "allows publishing of hidden paths")
	cmd.quiet = fs.Bool(drive.QuietKey, false, "if set, do not log anything but errors")
	cmd.byId = fs.Bool(drive.CLIOptionId, false, "publish by id instead of path")
	return fs
}

func (cmd *publishCmd) Run(args []string, definedFlags map[string]*flag.Flag) {
	sources, context, path := preprocessArgsByToggle(args, *cmd.byId)
	exitWithError(drive.New(context, &drive.Options{
		Path:    path,
		Sources: sources,
		Quiet:   *cmd.quiet,
	}).Publish(*cmd.byId))
}

type unshareCmd struct {
	noPrompt    *bool
	accountType *string
	quiet       *bool
	byId        *bool
}

func (cmd *unshareCmd) Flags(fs *flag.FlagSet) *flag.FlagSet {
	cmd.accountType = fs.String(drive.TypeKey, "", "scope of account to revoke access to")
	cmd.noPrompt = fs.Bool(drive.NoPromptKey, false, "disables the prompt")
	cmd.quiet = fs.Bool(drive.QuietKey, false, "if set, do not log anything but errors")
	cmd.byId = fs.Bool(drive.CLIOptionId, false, "unshare by id instead of path")
	return fs
}

func (cmd *unshareCmd) Run(args []string, definedFlags map[string]*flag.Flag) {
	sources, context, path := preprocessArgsByToggle(args, *cmd.byId)

	meta := map[string][]string{
		"accountType": uniqOrderedStr(drive.NonEmptyTrimmedStrings(strings.Split(*cmd.accountType, ",")...)),
	}

	exitWithError(drive.New(context, &drive.Options{
		Meta:     &meta,
		Path:     path,
		Sources:  sources,
		NoPrompt: *cmd.noPrompt,
		Quiet:    *cmd.quiet,
	}).Unshare(*cmd.byId))
}

type moveCmd struct {
	quiet *bool
	byId  *bool
}

func (cmd *moveCmd) Flags(fs *flag.FlagSet) *flag.FlagSet {
	cmd.quiet = fs.Bool(drive.QuietKey, false, "if set, do not log anything but errors")
	cmd.byId = fs.Bool(drive.CLIOptionId, false, "unshare by id instead of path")
	return fs
}

func (cmd *moveCmd) Run(args []string, definedFlags map[string]*flag.Flag) {
	argc := len(args)
	if argc < 1 {
		exitWithError(fmt.Errorf("move: expecting a path or more"))
	}
	sources, context, path := preprocessArgsByToggle(args, *cmd.byId)
	// Unshift by the end path
	sources = sources[:len(sources)-1]

	dest := args[argc-1]
	destRels, err := relativePaths(context.AbsPathOf(""), dest)
	exitWithError(err)

	sources = append(sources, destRels[0])

	exitWithError(drive.New(context, &drive.Options{
		Path:    path,
		Sources: sources,
		Quiet:   *cmd.quiet,
	}).Move(*cmd.byId))
}

type renameCmd struct {
	force *bool
	quiet *bool
	byId  *bool
}

func (cmd *renameCmd) Flags(fs *flag.FlagSet) *flag.FlagSet {
	cmd.force = fs.Bool(drive.ForceKey, false, "coerce rename even if remote already exists")
	cmd.quiet = fs.Bool(drive.QuietKey, false, "if set, do not log anything but errors")
	cmd.byId = fs.Bool(drive.CLIOptionId, false, "unshare by id instead of path")
	return fs
}

func (cmd *renameCmd) Run(args []string, definedFlags map[string]*flag.Flag) {
	argc := len(args)
	if argc < 2 {
		exitWithError(fmt.Errorf("rename: expecting <src> <dest>"))
	}
	rest, last := args[:argc-1], args[argc-1]
	sources, context, path := preprocessArgsByToggle(rest, *cmd.byId)

	sources = append(sources, last)
	exitWithError(drive.New(context, &drive.Options{
		Path:    path,
		Sources: sources,
		Force:   *cmd.force,
		Quiet:   *cmd.quiet,
	}).Rename(*cmd.byId))
}

type shareCmd struct {
	byId        *bool
	emails      *string
	message     *string
	role        *string
	accountType *string
	noPrompt    *bool
	notify      *bool
	quiet       *bool
}

func (cmd *shareCmd) Flags(fs *flag.FlagSet) *flag.FlagSet {
	cmd.emails = fs.String(drive.EmailsKey, "", "emails to share the file to")
	cmd.message = fs.String("message", "", "message to send receipients")
	cmd.role = fs.String(drive.RoleKey, "", "role to set to receipients of share. Possible values: "+drive.DescRoles)
	cmd.accountType = fs.String(drive.TypeKey, "", "scope of accounts to share files with. Possible values: "+drive.DescAccountTypes)
	cmd.notify = fs.Bool(drive.CLIOptionNotify, true, "toggle whether to notify receipients about share")
	cmd.noPrompt = fs.Bool(drive.NoPromptKey, false, "disables the prompt")
	cmd.quiet = fs.Bool(drive.QuietKey, false, "if set, do not log anything but errors")
	cmd.byId = fs.Bool(drive.CLIOptionId, false, "share by id instead of path")
	return fs
}

func (cmd *shareCmd) Run(args []string, definedFlags map[string]*flag.Flag) {
	sources, context, path := preprocessArgsByToggle(args, *cmd.byId)

	meta := map[string][]string{
		drive.EmailMessageKey: []string{*cmd.message},
		drive.EmailsKey:       uniqOrderedStr(drive.NonEmptyTrimmedStrings(strings.Split(*cmd.emails, ",")...)),
		drive.RoleKey:         uniqOrderedStr(drive.NonEmptyTrimmedStrings(strings.Split(*cmd.role, ",")...)),
		"accountType":         uniqOrderedStr(drive.NonEmptyTrimmedStrings(strings.Split(*cmd.accountType, ",")...)),
	}

	mask := drive.NoopOnShare
	if *cmd.notify {
		mask = drive.Notify
	}

	exitWithError(drive.New(context, &drive.Options{
		Meta:     &meta,
		Path:     path,
		Sources:  sources,
		TypeMask: mask,
		NoPrompt: *cmd.noPrompt,
		Quiet:    *cmd.quiet,
	}).Share(*cmd.byId))
}

func initContext(args []string) *config.Context {
	var err error
	var gdPath string
	var firstInit bool

	gdPath, firstInit, context, err = config.Initialize(getContextPath(args))

	c := make(chan os.Signal, 1)
	signal.Notify(c, os.Interrupt, os.Kill)

	// The signal handler should clean up the .gd path if this is the first time
	go func() {
		_ = <-c
		if firstInit {
			os.RemoveAll(gdPath)
		}
		os.Exit(1)
	}()

	exitWithError(err)
	return context
}

func discoverContext(args []string) (*config.Context, string) {
	var err error
	context, err = config.Discover(getContextPath(args))
	exitWithError(err)
	relPath := ""
	if len(args) > 0 {
		var headAbsArg string
		headAbsArg, err = filepath.Abs(args[0])
		if err == nil {
			relPath, err = filepath.Rel(context.AbsPath, headAbsArg)
		}
	}

	exitWithError(err)

	// relPath = strings.Join([]string{"", relPath}, "/")
	return context, relPath
}

func getContextPath(args []string) (contextPath string) {
	if len(args) > 0 {
		contextPath, _ = filepath.Abs(args[0])
	}
	if contextPath == "" {
		contextPath, _ = os.Getwd()
	}
	return
}

func uniqOrderedStr(sources []string) []string {
	cache := map[string]bool{}
	var uniqPaths []string
	for _, p := range sources {
		ok := cache[p]
		if ok {
			continue
		}
		uniqPaths = append(uniqPaths, p)
		cache[p] = true
	}
	return uniqPaths
}

func exitWithError(err error) {
	if err != nil {
		fmt.Fprintln(os.Stderr, err)
		os.Exit(1)
	}
}

func relativePaths(root string, args ...string) ([]string, error) {
	return relativePathsOpt(root, args, false)
}

func relativePathsOpt(root string, args []string, leastNonExistant bool) ([]string, error) {
	var err error
	var relPath string
	var relPaths []string

	for _, p := range args {
		p, err = filepath.Abs(p)
		if err != nil {
			fmt.Fprintf(os.Stderr, "%s %v\n", p, err)
			continue
		}

		if leastNonExistant {
			sRoot := config.LeastNonExistantRoot(p)
			if sRoot != "" {
				p = sRoot
			}
		}

		relPath, err = filepath.Rel(root, p)
		if err != nil {
			break
		}

		if relPath == "." {
			relPath = ""
		}

		relPath = "/" + relPath
		relPaths = append(relPaths, relPath)
	}

	return relPaths, err
}

func preprocessArgs(args []string) ([]string, *config.Context, string) {
	context, path := discoverContext(args)
	root := context.AbsPathOf("")

	if len(args) < 1 {
		args = []string{"."}
	}

	relPaths, err := relativePaths(root, args...)
	exitWithError(err)

	return uniqOrderedStr(relPaths), context, path
}

func preprocessArgsByToggle(args []string, skipArgPreprocess bool) (sources []string, context *config.Context, path string) {
	if !skipArgPreprocess {
		return preprocessArgs(args)
	}

	cwd, err := os.Getwd()
	exitWithError(err)
	_, context, path = preprocessArgs([]string{cwd})
	sources = uniqOrderedStr(args)
	return sources, context, path
}<|MERGE_RESOLUTION|>--- conflicted
+++ resolved
@@ -25,11 +25,7 @@
 	"strconv"
 	"strings"
 
-<<<<<<< HEAD
 	"github.com/odeke-em/command" // branch -- track-visited
-=======
-	"github.com/odeke-em/command"
->>>>>>> b888bb77
 	"github.com/odeke-em/drive/config"
 	"github.com/odeke-em/drive/gen"
 	"github.com/odeke-em/drive/src"
@@ -80,11 +76,8 @@
 	bindCommandWithAliases(drive.DeleteKey, drive.DescDelete, &deleteCmd{}, []string{})
 	bindCommandWithAliases(drive.UnpubKey, drive.DescUnpublish, &unpublishCmd{}, []string{})
 	bindCommandWithAliases(drive.VersionKey, drive.Version, &versionCmd{}, []string{})
-<<<<<<< HEAD
-=======
 	bindCommandWithAliases(drive.NewKey, drive.DescNew, &newCmd{}, []string{})
 	bindCommandWithAliases(drive.IndexKey, drive.DescIndex, &indexCmd{}, []string{})
->>>>>>> b888bb77
 
 	command.DefineHelp(&helpCmd{})
 	command.ParseAndRun()
@@ -98,11 +91,7 @@
 	return fs
 }
 
-<<<<<<< HEAD
 func (cmd *helpCmd) Run(args []string, definedFlags map[string]*flag.Flag) {
-=======
-func (cmd *helpCmd) Run(args []string) {
->>>>>>> b888bb77
 	drive.ShowDescriptions(args...)
 	exitWithError(nil)
 }
@@ -168,27 +157,6 @@
 	exitWithError(drive.New(context, opts).About(drive.AboutQuota))
 }
 
-type listCmd struct {
-<<<<<<< HEAD
-	byId        *bool
-	hidden      *bool
-	pageCount   *int
-	recursive   *bool
-	files       *bool
-	directories *bool
-	depth       *int
-	pageSize    *int64
-	longFmt     *bool
-	noPrompt    *bool
-	shared      *bool
-	inTrash     *bool
-	version     *bool
-	matches     *bool
-	owners      *bool
-	quiet       *bool
-	set         map[interface{}]bool
-}
-
 func (cmd *listCmd) Flags(fs *flag.FlagSet) *flag.FlagSet {
 	// fmt.Println("fs", fs)
 
@@ -196,7 +164,6 @@
 	lp := fs.Lookup(drive.DepthKey)
 	depthPtr := flag.Int(drive.DepthKey, 1, "maximum recursion depth")
 	fmt.Println("lp", lp, lp.Value, lp.Name, depthPtr)
-=======
 	byId         *bool
 	hidden       *bool
 	pageCount    *int
@@ -205,6 +172,7 @@
 	directories  *bool
 	depth        *int
 	pageSize     *int64
+	pageSize    *int64
 	longFmt      *bool
 	noPrompt     *bool
 	shared       *bool
@@ -224,7 +192,6 @@
 
 func (cmd *listCmd) Flags(fs *flag.FlagSet) *flag.FlagSet {
 	cmd.depth = fs.Int(drive.DepthKey, 1, "maximum recursion depth")
->>>>>>> b888bb77
 	cmd.hidden = fs.Bool(drive.HiddenKey, false, "list all paths even hidden ones")
 	cmd.files = fs.Bool("f", false, "list only files")
 	cmd.directories = fs.Bool("d", false, "list all directories")
@@ -276,27 +243,18 @@
 		typeMask |= drive.Minimal
 	}
 
-<<<<<<< HEAD
 	opts, _ := drive.ResourceConfigurationToOptions(path)
 	// TODO: Log resource config errors if being verbose
 	if opts == nil {
 		opts = &drive.Options{}
-=======
+    }
+
 	depth := *cmd.depth
 	if *cmd.recursive {
 		depth = drive.InfiniteDepth
 	}
 
-	meta := map[string][]string{
-		drive.SortKey:         drive.NonEmptyTrimmedStrings(*cmd.sort),
-		drive.SkipMimeKeyKey:  drive.NonEmptyTrimmedStrings(strings.Split(*cmd.skipMimeKey, ",")...),
-		drive.MatchMimeKeyKey: drive.NonEmptyTrimmedStrings(strings.Split(*cmd.matchMimeKey, ",")...),
-		drive.ExactTitleKey:   drive.NonEmptyTrimmedStrings(strings.Split(*cmd.exactTitle, ",")...),
-		drive.MatchOwnerKey:   drive.NonEmptyTrimmedStrings(strings.Split(*cmd.matchOwner, ",")...),
-		drive.ExactOwnerKey:   drive.NonEmptyTrimmedStrings(strings.Split(*cmd.exactOwner, ",")...),
-		drive.NotOwnerKey:     drive.NonEmptyTrimmedStrings(strings.Split(*cmd.notOwner, ",")...),
-	}
-
+    /*
 	options := drive.Options{
 		Depth:     depth,
 		Hidden:    *cmd.hidden,
@@ -309,9 +267,18 @@
 		TypeMask:  typeMask,
 		Quiet:     *cmd.quiet,
 		Meta:      &meta,
->>>>>>> b888bb77
-	}
-
+	}
+    */
+
+	meta := map[string][]string{
+		drive.SortKey:         drive.NonEmptyTrimmedStrings(*cmd.sort),
+		drive.SkipMimeKeyKey:  drive.NonEmptyTrimmedStrings(strings.Split(*cmd.skipMimeKey, ",")...),
+		drive.MatchMimeKeyKey: drive.NonEmptyTrimmedStrings(strings.Split(*cmd.matchMimeKey, ",")...),
+		drive.ExactTitleKey:   drive.NonEmptyTrimmedStrings(strings.Split(*cmd.exactTitle, ",")...),
+		drive.MatchOwnerKey:   drive.NonEmptyTrimmedStrings(strings.Split(*cmd.matchOwner, ",")...),
+		drive.ExactOwnerKey:   drive.NonEmptyTrimmedStrings(strings.Split(*cmd.exactOwner, ",")...),
+		drive.NotOwnerKey:     drive.NonEmptyTrimmedStrings(strings.Split(*cmd.notOwner, ",")...),
+	}
 	opts.Path = path
 	if cmd.hidden != nil {
 		opts.Hidden = *cmd.hidden
